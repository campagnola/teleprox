--- conflicted
+++ resolved
@@ -8,12 +8,7 @@
 p_started = False
 
 p = teleprox.start_process('check_qt_process')
-try:    
-<<<<<<< HEAD
-    p = teleprox.ProcessSpawner('tests.check_qt')
-    p_started = True
-=======
->>>>>>> 0086cefc
+try:
     qt = p.client._import('teleprox.qt')
     try:
         app = qt.QApplication([], _timeout=1)
@@ -29,10 +24,8 @@
 finally:
     if p_started:
         p.stop()
-
-finally:
     p.client.close_server()
-    for i in range(10):
+    for _ in range(10):
         if p.poll() is not None:
             break
         time.sleep(0.1)
