--- conflicted
+++ resolved
@@ -290,15 +290,11 @@
         exc_str += traceback.format_stack()
         exc_str += [" < exception caught here >\n"]
         exc_str += traceback.format_exception(*exc)
-<<<<<<< HEAD
-        self._send_result(caller, req_id, error=(exc[0].__name__, exc_str))
-
-=======
-        
+
         # Create structured traceback data for the log viewer
         remote_stack_info = ''.join(traceback.format_stack())
         remote_exc_traceback = ''.join(traceback.format_exception(*exc))
-        
+
         # Send both legacy format and structured data
         error_data = {
             'type': exc[0].__name__,
@@ -308,7 +304,6 @@
         }
         self._send_result(caller, req_id, error=error_data)
     
->>>>>>> 9542e305
     def _send_result(self, caller, req_id, rval=None, error=None):
         result = {'action': 'return', 'req_id': req_id, 'rval': rval, 'error': error}
         logger.info("RPC send result to %s [rpc_id=%s]", caller.decode(), result['req_id'])
