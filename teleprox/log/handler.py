# -*- coding: utf-8 -*-
# Copyright (c) 2016, French National Center for Scientific Research (CNRS)
# Distributed under the (new) BSD License. See LICENSE for more info.

import logging
import sys
import threading
import time
import atexit
import traceback

from .remote import get_host_name, get_process_name, get_thread_name

try:
    import colorama

    HAVE_COLORAMA = True
    _ints = [colorama.Style.NORMAL, colorama.Style.BRIGHT, colorama.Style.DIM]
    _fcolors = [colorama.Fore.WHITE, colorama.Fore.GREEN, colorama.Fore.RED,
                colorama.Fore.CYAN, colorama.Fore.YELLOW, colorama.Fore.BLUE,
                colorama.Fore.MAGENTA]
    _bcolors = [colorama.Back.WHITE, colorama.Back.GREEN, colorama.Back.RED,
                colorama.Back.CYAN, colorama.Back.YELLOW, colorama.Back.BLUE,
                colorama.Back.MAGENTA]
    _thread_color_list = [i + c for i in _ints for c in _fcolors[1:]]  # skip white

    _level_color_map = {
        0: colorama.Style.DIM + colorama.Fore.WHITE,
        logging.DEBUG: colorama.Style.DIM + colorama.Fore.WHITE,
        logging.INFO: colorama.Style.BRIGHT + colorama.Fore.WHITE,
        logging.WARNING: colorama.Style.BRIGHT + colorama.Fore.YELLOW,
        logging.ERROR: colorama.Style.BRIGHT + colorama.Fore.RED,
        logging.CRITICAL: colorama.Back.RED,
    }
except ImportError:
    HAVE_COLORAMA = False


class RPCLogHandler(logging.StreamHandler):
    """StreamHandler that sorts incoming log records by their creation time
    and writes to stderr. Messages are also colored by their log level and
    the host/process/thread that created the record.
    
    Credit: https://gist.github.com/kergoth/813057
    
    Parameters
    ----------
    stream : file-like
        The stream to which messages should be sent. The default is sys.stderr.
    """
    thread_headers = {}

    def __init__(self, stream=sys.stderr):
        if HAVE_COLORAMA:
            logging.StreamHandler.__init__(self, colorama.AnsiToWin32(stream).stream)
        else:
            logging.StreamHandler.__init__(self, stream)

        # Hold log records for 0.5 sec before printing them to allow sorting
        # by creation time.
        self.delay = 0.2
        self.record_lock = threading.Lock()
        self.records = []
        self.thread = threading.Thread(target=self.poll_records, daemon=True, name='teleprox_RPCLogHandler')
        self.thread.start()
        atexit.register(self.flush_records)

    @property
    def is_tty(self):
        isatty = getattr(self.stream, 'isatty', None)
        return isatty and isatty()

    def emit(self, record):
        # send record to sorting thread
        with self.record_lock:
            self.records.append(record)
            self.records.sort(key=lambda rec: rec.created)

    def poll_records(self):
        while True:
            # collect all records more than 0.5 sec old
            limit = time.time() - self.delay
            recs = []
            with self.record_lock:
                while len(self.records) > 0 and self.records[0].created < limit:
                    recs.append(self.records.pop(0))

            # emit records or sleep
            if len(recs) > 0:
                for rec in recs:
                    logging.StreamHandler.emit(self, rec)
            else:
                time.sleep(0.2)

    def format(self, record):
        header = self.get_thread_header(record)

        message = logging.StreamHandler.format(self, record)
        if HAVE_COLORAMA:
            ind = record.levelno // 10 * 10  # decrease to multiple of 10
            message = _level_color_map[ind] + message + colorama.Style.RESET_ALL

<<<<<<< HEAD
        return f'{header} {message}'
=======
        return header + ' ' + message
>>>>>>> a4d39d53

    def get_thread_header(self, record):
        hid = getattr(record, 'hostName', get_host_name())
        pid = getattr(record, 'processName', get_process_name())
        tid = getattr(record, 'threadName', get_thread_name(record.thread))
        key = (hid, pid, tid)
        header = self.thread_headers.get(key)
        if header is None:
            header = f'[{hid}:{pid}:{tid}]'
            if HAVE_COLORAMA:
                color = _thread_color_list[len(self.thread_headers) % len(_thread_color_list)]
                header = color + header + colorama.Style.RESET_ALL
            self.thread_headers[key] = header
        return header

    def flush_records(self):
        with self.record_lock:
            recs = self.records[:]
            self.records = []
        for rec in recs:
            logging.StreamHandler.emit(self, rec)


_sys_excepthook = None
_threading_excepthook = None


def _log_unhandled_exception(exc, val, tb):
    logger = logging.getLogger()
    logger.warning(
        f"Unhandled exception: {val}",
        exc_info=(exc, val, tb),
    )


def _log_unhandled_exc_from_thread(args):
    logger = logging.getLogger()
    tb_lines = traceback.format_exception(args.exc_type, args.exc_value, args.exc_traceback)
    tb_str = ''.join(tb_lines)
    # we can't use logger.error(exc_info=...) here because it will ignore that arg if our main
    # thread is not currently inside an exception (why isn't this in the thread where the exception
    # is raised?)
    logger.warning(f"Unhandled exception: {args.exc_value}\n{tb_str}")


def log_exceptions():
    """Install a hook that creates log messages from unhandled exceptions.
    """
    global _sys_excepthook, _threading_excepthook
    if sys.excepthook is not _log_unhandled_exception:
        _sys_excepthook = sys.excepthook
        sys.excepthook = _log_unhandled_exception
    if threading.excepthook is not _log_unhandled_exc_from_thread:
        _threading_excepthook = threading.excepthook
        threading.excepthook = _log_unhandled_exc_from_thread<|MERGE_RESOLUTION|>--- conflicted
+++ resolved
@@ -100,11 +100,9 @@
             ind = record.levelno // 10 * 10  # decrease to multiple of 10
             message = _level_color_map[ind] + message + colorama.Style.RESET_ALL
 
-<<<<<<< HEAD
+        return header + ' ' + message
+
         return f'{header} {message}'
-=======
-        return header + ' ' + message
->>>>>>> a4d39d53
 
     def get_thread_header(self, record):
         hid = getattr(record, 'hostName', get_host_name())
