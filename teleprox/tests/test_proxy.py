--- conflicted
+++ resolved
@@ -79,9 +79,6 @@
 
     assert (
         not has_recursion
-<<<<<<< HEAD
-    ), f"Detected infinite recursion in stderr - the bug still exists: {stderr_output[:1000]}..."
-=======
     ), f"Detected infinite recursion in stderr - the bug still exists: {stderr_output[:1000]}..."
 
 
@@ -105,5 +102,4 @@
         assert np.isclose(remote_np.sqrt(remote_scalar), np.sqrt(42.42))
         assert np.isclose(remote_np.log(remote_scalar), np.log(42.42))
 
-        proc.stop()
->>>>>>> b445f02e
+        proc.stop()