# -*- coding: utf-8 -*-
# Copyright (c) 2016, French National Center for Scientific Research (CNRS)
# Distributed under the (new) BSD License. See LICENSE for more info.

import threading, time, logging
from teleprox import RPCClient, RemoteCallException, RPCServer, QtRPCServer, ObjectProxy, ProcessSpawner
from teleprox.log import RPCLogHandler, set_process_name, set_thread_name, start_log_server
import numpy as np
from check_qt import requires_qt, qt_available


# Set up nice logging for tests:
# remote processes forward logs to this process
logger = logging.getLogger()
#logger.level = logging.DEBUG
start_log_server(logger)
# local log messages are time-sorted and colored
handler = RPCLogHandler()
logger.addHandler(handler)
# messages originating locally can be easily identified
set_process_name('main_process')
set_thread_name('main_thread')


if qt_available:
    from teleprox import qt
    qapp = qt.make_qapp()


def test_rpc():
    previous_level = logger.level
    #logger.level = logging.DEBUG
    
    class TestClass(object):
        count = 0
        def __init__(self, name):
            self.name = name
            TestClass.count += 1

        def __del__(self):
            TestClass.count -= 1
        
        def add(self, x, y):
            return x + y
        
        def array(self):
            return np.arange(20).astype('int64')
   
        def sleep(self, t):
            time.sleep(t)
            
        def get_list(self):
            return [0, 'x', 7]
        
        def test(self, obj):
            return self.name, obj.name, obj.add(5, 7), obj.array(), obj.get_list()

        def types(self):
            return {'int': 7, 'float': 0.5, 'str': 'xxx', 'bytes': bytes('xxx', 'utf8'),
                    'ndarray': np.arange(10), 'dict': {}, 'list': [],
                    'ObjectProxy': self}
    
        def type(self, x):
            return type(x).__name__
    
    
    server1 = RPCServer()
    server1['test_class'] = TestClass
    server1['my_object'] = TestClass('obj1')
    serve_thread = threading.Thread(target=server1.run_forever, daemon=True)
    serve_thread.start()
    
    client = RPCClient.get_client(server1.address)
    
    # test clients are cached
    assert client == RPCClient.get_client(server1.address)
    try:
        # can't manually create client for the same address
        RPCClient(server1.address)
        assert False, "Should have raised KeyError."
    except KeyError:
        pass
    
    # get proxy to TestClass instance
    obj = client['my_object']
    assert isinstance(obj, ObjectProxy)
    
    # check equality with duplicate proxy
    obj2 = client['my_object']
    assert obj == obj2
    assert obj._obj_id == obj2._obj_id
    assert obj._ref_id != obj2._ref_id    

    # check hashability
    assert obj in {obj2: None}
    assert obj in set([obj2])
    
    logger.info("-- Test call with sync return --")
    add = obj.add
    assert isinstance(add, ObjectProxy)
    assert add(7, 5) == 12

    # test return types
    for k, v in obj.types().items():
        assert type(v).__name__ == k
        if k != 'ObjectProxy':
            assert obj.type(v) == k

    # NOTE: msgpack converts list to tuple. 
    # See: https://github.com/msgpack/msgpack-python/issues/98
    assert obj.get_list() == [0, 'x', 7]

    logger.info("-- Test async return --")
    fut = obj.sleep(0.1, _sync='async')
    assert not fut.done()
    assert fut.result() is None

    logger.info("-- Test no return --")
    assert obj.add(1, 2, _sync='off') is None

    logger.info("-- Test return by proxy --")
    list_prox = obj.get_list(_return_type='proxy')
    assert isinstance(list_prox, ObjectProxy)
    assert list_prox._type_str == "<class 'list'>"
    assert len(list_prox) == 3
    assert list_prox[2] == 7

    logger.info("-- Test proxy access to server --")
    srv = client['self']
    assert srv.address == server1.address


    logger.info("-- Test remote exception raising --")
    try:
        obj.add(7, 'x')
    except RemoteCallException as err:
        if err.type_str != 'TypeError':
            raise
    else:
        raise AssertionError('should have raised TypeError')

    try:
        client.asdffhgk
        raise AssertionError('should have raised AttributeError')
    except AttributeError:
        pass

    logger.info("-- Test deferred getattr --")
    arr = obj.array(_return_type='proxy')
    dt1 = arr.dtype.name._get_value()
    assert isinstance(dt1, str)
    arr._set_proxy_options(defer_getattr=True)
    dt2 = arr.dtype.name
    assert isinstance(dt2, ObjectProxy)
    assert dt2._obj_id == arr._obj_id
    assert dt2._attributes == ('dtype', 'name')
    dt3 = dt2._undefer()
    assert dt3 == dt2

    logger.info("-- Test remote object creation / deletion --")
    class_proxy = client['test_class']
    obj2 = class_proxy('obj2')
    assert class_proxy.count == 2
    assert obj2.add(3, 4) == 7
    
    obj2._delete()
    handler.flush_records()  # log records might have refs to the object
    assert class_proxy.count._get_value() == 1
    try:
        obj2.array()
        assert False, "Should have raised RemoteCallException"
    except RemoteCallException:
        pass

    logger.info("-- Test proxy auto-delete --")
    obj2 = class_proxy('obj2')
    obj2._set_proxy_options(auto_delete=True)
    assert class_proxy.count == 2
    
    del obj2
    handler.flush_records()  # log records might have refs to the object
    assert class_proxy.count._get_value() == 1


    logger.info("-- Test timeouts --")
    try:
        obj.sleep(0.2, _timeout=0.01)
    except TimeoutError:
        pass
    else:
        raise AssertionError('should have raised TimeoutError')
    obj.sleep(0.2, _timeout=0.5)

    logger.info("-- Test result order --")
    a = obj.add(1, 2, _sync='async')
    b = obj.add(3, 4, _sync='async')
    assert b.result() == 7
    assert a.result() == 3

    
    logger.info("-- Test transfer --")
    arr = np.ones(10, dtype='float32')
    arr_prox = client.transfer(arr)
    assert arr_prox.dtype.name == 'float32'
    print(arr_prox, arr_prox.shape)
<<<<<<< HEAD
    assert arr_prox.shape[0] == 10
=======
    assert arr_prox.shape._get_value() == (10,)
>>>>>>> 62050824


    logger.info("-- Test import --")
    import os.path as osp
    rosp = client._import('os.path')
    assert osp.abspath(osp.dirname(__file__)) == rosp.abspath(rosp.dirname(__file__))


    logger.info("-- Test proxy sharing between servers --")
    obj._set_proxy_options(defer_getattr=True)
    r1 = obj.test(obj)
    server2 = RPCServer()
    server2['test_class'] = TestClass
    serve_thread2 = threading.Thread(target=server2.run_forever, daemon=True)
    serve_thread2.start()
    
    client2 = RPCClient(server2.address)
    client2.default_proxy_options['defer_getattr'] = True
    obj3 = client2['test_class']('obj3')
    # send proxy from server1 to server2
    r2 = obj3.test(obj)
    # check that we have a new client between the two servers
    assert (serve_thread2.ident, server1.address) in RPCClient.clients_by_thread 
    # check all communication worked correctly
    assert r1[0] == 'obj1'
    assert r2[0] == 'obj3'
    assert r1[1] == r2[1] == 'obj1'
    assert r1[2] == r2[2] == 12
    assert np.all(r1[3] == r2[3])
    assert r1[4] == r2[4]
    
    logger.info("-- Test publishing objects --")
    arr = np.arange(5, 10)
    client['arr'] = arr  # publish to server1
    s2rpc = client2._import('teleprox')
    s2cli = s2rpc.RPCClient.get_client(client.address)  # server2's client for server1
    assert np.all(s2cli['arr'] == arr)  # retrieve via server2

    logger.info("-- Test JSON client --")
    # Start a JSON client in a remote process
    cli_proc = ProcessSpawner()
    cli = cli_proc.client._import('teleprox').RPCClient(server2.address, serializer='json')
    # Check everything is ok..
    assert cli.serializer.type._get_value() == 'json'
    assert cli['test_class']('json-tester').add(3, 4) == 7
    cli_proc.kill()

    
    logger.info("-- Setup reentrant communication test.. --")
    class PingPong(object):
        def set_other(self, o):
            self.other = o
        def pingpong(self, depth=0):
            if depth > 6:
                return "reentrant!"
            return self.other.pingpong(depth+1)

    server1['pp1'] = PingPong()
    server2['pp2'] = PingPong()
    pp1 = client['pp1']
    pp2 = client2['pp2']
    pp1.set_other(pp2)
    pp2.set_other(pp1)
    
    logger.info("-- Test reentrant communication --")
    assert pp1.pingpong() == 'reentrant!'

    
    logger.info("-- Shut down servers --")
    client2.close_server()
    serve_thread2.join()
    
    
    client.close_server()
    client.close()
    serve_thread.join()
    
    logger.level = previous_level


@requires_qt
def test_qt_rpc():
    previous_level = logger.level
    #logger.level = logging.DEBUG
    if QtRPCServer.get_server() is not None:
        QtRPCServer.get_server().close()
    server = QtRPCServer(quit_on_close=False)
    server.run_forever()
    
    # Start a thread that will remotely request a widget to be created in the 
    # GUI thread.
    class TestThread(threading.Thread):
        def __init__(self, addr):
            threading.Thread.__init__(self, daemon=True)
            self.addr = addr
            self.done = False
            self.lock = threading.Lock()
        
        def run(self):
            client = RPCClient(self.addr)
            qt = client._import('teleprox.qt')
            # widget creation happens in main GUI thread; we are working with
            # proxies from here.
            self.l = qt.QLabel('remote-controlled label')
            self.l.show()
            time.sleep(0.3)
            self.l.hide()
            with self.lock:
                self.done = True
    
    thread = TestThread(server.address)
    thread.start()
    
    start = time.time()
    while True:
        with thread.lock:
            if thread.done:
                break
        assert time.time() < start + 5.0, "Thread did not finish within 5 sec."
        time.sleep(0.01)
        qapp.processEvents()

    assert 'QLabel' in thread.l._type_str
    server.close()

    logger.level = previous_level

def test_disconnect():
    #~ logger.level = logging.DEBUG
    
    # Clients receive notification when server disconnects gracefully
    server_proc = ProcessSpawner()
    
    client_proc = ProcessSpawner()
    cli = client_proc.client._import('teleprox').RPCClient(server_proc.client.address)
    cli.close_server()
    
    assert cli.disconnected() is True
    
    assert server_proc.client.disconnected() is True
    try:
        print(server_proc.client.ping())
        assert False, "Expected RuntimeError"
    except RuntimeError:
        pass
    
    # add by Sam: force the end of process
    server_proc.kill()
    
    
    # Clients receive closure messages even if the server exits without closing
    server_proc = ProcessSpawner()
    server_proc.client['self']._closed = 'sabotage!'
    time.sleep(0.1)
    assert server_proc.client.disconnected() is True
    
    # add by Sam: force the end of process
    server_proc.kill()
    
    # Clients gracefully handle sudden death of server (with timeout)
    server_proc = ProcessSpawner()
    server_proc.kill()
    
    try:
        server_proc.client.ping(timeout=1)
        assert False, "Expected TimeoutError"
    except TimeoutError:
        pass


    # server doesn't hang up if clients are not available to receive disconnect
    # message
    server_proc = ProcessSpawner()
    for i in range(4):
        # create a bunch of dead clients
        cp = ProcessSpawner()
        cli = cp.client._import('teleprox').RPCClient(server_proc.client.address)
        cp.kill()
    
    start = time.time()
    server_proc.client.close_server()
    assert time.time() - start < 1.0
    assert server_proc.client.disconnected() == True
    
    # add by Sam: force the end of process
    server_proc.kill()



if __name__ == '__main__':
    #~ test_rpc()
    test_qt_rpc()
    #~ test_disconnect()
    <|MERGE_RESOLUTION|>--- conflicted
+++ resolved
@@ -203,11 +203,7 @@
     arr_prox = client.transfer(arr)
     assert arr_prox.dtype.name == 'float32'
     print(arr_prox, arr_prox.shape)
-<<<<<<< HEAD
-    assert arr_prox.shape[0] == 10
-=======
     assert arr_prox.shape._get_value() == (10,)
->>>>>>> 62050824
 
 
     logger.info("-- Test import --")
