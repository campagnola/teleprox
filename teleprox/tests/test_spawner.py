--- conflicted
+++ resolved
@@ -8,20 +8,12 @@
 
 from teleprox import start_process
 import os
-<<<<<<< HEAD
-from check_qt import requires_qt
+from teleprox.tests.check_qt import requires_qt
 from teleprox.shmem import SharedNDArray
 
 
 def test_spawner():
-    proc = ProcessSpawner(name='test_spawner')
-=======
-from teleprox.tests.check_qt import requires_qt
-
-
-def test_spawner():
     proc = start_process('test_spawner_proc')
->>>>>>> 0086cefc
     cli = proc.client
     
     # check spawned RPC server has a different PID
@@ -33,11 +25,7 @@
 
 
 def test_serverless_client():
-<<<<<<< HEAD
-    proc = ProcessSpawner(name='test_serverless_client', start_local_server=False)
-=======
     proc = start_process('test_serverless_client_proc', start_local_server=False)
->>>>>>> 0086cefc
     cli = proc.client
 
     # check spawned RPC server has a different PID
@@ -52,10 +40,11 @@
 
     rmt_os = cli._import('os')
     rmt_os.getpid()
+    proc.stop()
 
 
 def test_shared_ndarray():
-    proc = ProcessSpawner(name='test_shared_ndarray', start_local_server=False)
+    proc = start_process('test_shared_ndarray', start_local_server=False)
     cli = proc.client
     shared = SharedNDArray.copy(np.array([1, 2, 3]))
     rmt_shared = cli.transfer(shared)
@@ -69,16 +58,11 @@
 @requires_qt
 def test_qt_spawner():
     # start process with QtRPCServer
-<<<<<<< HEAD
-    proc = ProcessSpawner(name='test_qt_spawner', qt=True)
-=======
     proc = start_process('test_qt_spawner_proc', qt=True)
->>>>>>> 0086cefc
     cli = proc.client
 
     rqt = cli._import('teleprox.qt')
     assert rqt.QApplication.instance() is not None
 
     # test closing Qt process
-    proc.stop()
-    +    proc.stop()