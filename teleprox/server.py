# -*- coding: utf-8 -*-
# Copyright (c) 2016, French National Center for Scientific Research (CNRS)
# Distributed under the (new) BSD License. See LICENSE for more info.
import os
import sys
import traceback
import threading
import builtins
import zmq
import logging
import atexit

from . import serializer
from .proxy import ObjectProxy
from .timer import Timer
from . import log


logger = logging.getLogger(__name__)


class RPCServer(object):
    """Remote procedure call server for invoking requests on proxied objects.
    
    RPCServer instances are automatically created when using :class:`start_process`.
    It is rarely necessary for the user to interact directly with RPCServer.
    
    There may be at most one RPCServer per thread. RPCServers can be run in a
    few different modes:
    
    * **Exclusive event loop**: call `run_forever()` to cause the server to listen
      indefinitely for incoming request messages.
    * **Lazy event loop**: call `run_lazy()` to register the server with the current
      thread. The server's socket will be polled whenever an RPCClient is waiting
      for a response (this allows reentrant function calls). You can also manually
      listen for requests with `_read_and_process_one()` in this mode.
    * **Qt event loop**: use :class:`QtRPCServer`. In this mode, messages are polled in 
      a separate thread, but then sent to the Qt event loop by signal and
      processed there. The server is registered as running in the Qt thread.
    
    Parameters
    ----------
    address : URL
        Address for RPC server to bind to. Default is ``'tcp://127.0.0.1:*'``.
        
        **Note:** binding RPCServer to a public IP address is a potential
        security hazard.

    Notes
    -----
    
    **RPCServer is not a secure server.** It is intended to be used only on trusted
    networks; anyone with tcp access to the server can execute arbitrary code
    on the server.
        
    RPCServer is not a thread-safe class. Only use :class:`RPCClient` to communicate
    with RPCServer from other threads.
    

    Examples
    --------

    ::
    
        # In host/process/thread 1:
        server = RPCServer()
        rpc_addr = server.address

        # Publish an object for others to access easily
        server['object_name'] = MyClass()
        
        
        # In host/process/thread 2: (you must communicate rpc_addr manually)
        client = RPCClient(rpc_addr)
        
        # Get a proxy to published object; use this (almost) exactly as you
        # would a local object:
        remote_obj = client['object_name']
        remote_obj.method(...)
        
        # Or, you can remotely import and operate a module:
        remote_module = client._import("my.module.name")
        remote_obj = remote_module.MyClass()
        remote_obj.method(...)
        
        # See ObjectProxy for more information on interacting with remote
        # objects, including (a)synchronous communication.

    """
    
    servers_by_thread = {}
    servers_by_thread_lock = threading.Lock()
    
    @staticmethod
    def get_server():
        """Return the server running in this thread, or None if there is no server.
        """
        with RPCServer.servers_by_thread_lock:
            return RPCServer.servers_by_thread.get(threading.current_thread().ident, None)
    
    @staticmethod
    def register_server(srv):
        """Register a server as the (only) server running in this thread.
        
        This static method fails if another server is already registered for
        this thread.
        """
        key = threading.current_thread().ident
        if srv._thread == key:
            return
        assert srv._thread is None, "Server has already been registered."
        with RPCServer.servers_by_thread_lock:
            if key in RPCServer.servers_by_thread:
                raise KeyError("An RPCServer is already running in this thread.")
            RPCServer.servers_by_thread[key] = srv
        srv._thread = key

    @staticmethod
    def unregister_server(srv):
        """Unregister a server from this thread.
        """
        key = srv._thread
        with RPCServer.servers_by_thread_lock:
            assert RPCServer.servers_by_thread[key] is srv
            RPCServer.servers_by_thread.pop(key)

    @staticmethod
    def local_client():
        """Return the RPCClient used for accessing the server running in the
        current thread.
        """
        from .client import RPCClient
        srv = RPCServer.get_server()
        return RPCClient.get_client(srv.address)

    def __init__(self, address="tcp://127.0.0.1:*", serialize_types=None):
        self._socket = zmq.Context.instance().socket(zmq.ROUTER)

        self._serialize_types = serialize_types

        # socket will continue attempting to deliver messages up to 5 sec after
        # it has closed. (default is -1, which can cause processes to hang
        # on exit)
        self._socket.linger = 5000
        
        self._socket.bind(address)
        #: The zmq address where this server is listening (e.g. 'tcp:///127.0.0.1:5678')
        self.address = self._socket.getsockopt(zmq.LAST_ENDPOINT)
        self._closed = False
        
        # Clients may make requests using any supported serializer, so we should
        # have one of each ready.
        self._serializers = {}
        for ser in serializer.all_serializers.values():
            self._serializers[ser.type] = ser()
        
        # keep track of all clients we have seen so that we can inform them 
        # when the server exits.
        self._clients = {}  # {socket_id: serializer_type}
        
        # Id of thread that this server is registered to
        self._thread = None
        self._run_thread = None
        
        # Objects that may be retrieved by name using client['obj_name']
        self._namespace = {'self': self}
        
        # Information about objects for which we have sent proxies to other machines.
        # "object ID" is an integer that uniquely identifies each object that
        # has been proxied. Multiple requests for the same object will return
        # proxies with the same object ID. We do _not_ use id(obj) here because
        # Python may re-use these IDs over time.
        self._next_object_id = 0  # uniquely identifies proxied objects
        # "ref ID" is an integer that uniquely identifies a single proxy as it
        # is sent. Multiple requests for the same object will each have a
        # different ref ID. These are used for remote reference counting to
        # ensure that local objects stay alive as long as a remote proxy might
        # still exist for the object.
        self._next_ref_id = 0  # uniquely identifies a proxy reference
        self._proxy_refs = {}  # obj_id: [object, set(refs)]
        self._proxy_id_map = {}  # id(obj): obj_id
        
        # Make sure we inform clients of closure
        atexit.register(self._atexit)

    def __repr__(self):
        return "<RPCServer %s>" % self.address.decode()

    @property
    def serialize_types(self):
        return self._serialize_types or serializer.default_serialize_types

    def get_proxy(self, obj, **kwds):
        """Return an ObjectProxy referring to a local object.
        
        This proxy can be sent via RPC to any other node.
        """
        rid = self._next_ref_id
        self._next_ref_id += 1
        oid = self._get_object_id(obj)
        type_str = str(type(obj))
        proxy = ObjectProxy(self.address, oid, rid, type_str, attributes=(), **kwds)
        proxy_ref = self._proxy_refs.setdefault(oid, [obj, set()])
        proxy_ref[1].add(rid)
        #logger.debug("server %s add proxy %d: %s", self.address, oid, obj)
        return proxy

    def _get_object_id(self, obj):
        oid = self._proxy_id_map.get(id(obj), None)
        if oid is None:
            oid = self._next_object_id
            self._next_object_id += 1
            self._proxy_id_map[id(obj)] = oid
        return oid
    
    def unwrap_proxy(self, proxy):
        """Return the local python object referenced by *proxy*.
        """
        try:
            oid = proxy._obj_id
            obj = self._proxy_refs[oid][0]
        except KeyError:
            raise KeyError("Invalid proxy object ID %r. The object may have "
                           "been released already." % proxy.obj_id)
        for attr in proxy._attributes:
            obj = getattr(obj, attr)
        #logger.debug("server %s unwrap proxy %d: %s", self.address, oid, obj)
        return obj

    def __getitem__(self, key):
        return self._namespace[key]

    def __setitem__(self, key, value):
        """Define an object that may be retrieved by name from the client.
        """
        self._namespace[key] = value
        
    @staticmethod
    def _read_one(socket):
        parts = socket.recv_multipart()
        name, req_id, action, return_type, ser_type, opts = parts

        msg = {
            'req_id': int(req_id), 
            'action': action.decode(), 
            'return_type': return_type.decode(),
            'ser_type': ser_type.decode(),
            'opts': opts,
        }
        return name, msg
        
    def _read_and_process_one(self):
        """Read one message from the rpc socket and invoke the requested
        action.
        """
        if not self.running:
            raise RuntimeError("RPC server socket is already closed.")
            
        name, msg = self._read_one(self._socket)
        self._process_one(name, msg)
        
    def _process_one(self, caller, msg):
        """
        Invoke the requested action.
        
        This method sends back to the client either the return value or an
        error message.
        """
        ser_type = msg['ser_type']
        action = msg['action']
        req_id = msg['req_id']
        return_type = msg.get('return_type', 'auto')
        
        # remember this caller so we can deliver a disconnect message later
        self._clients[caller] = ser_type
        
        # Attempt to read message and invoke requested action
        try:
            try:
                serializer = self._serializers[ser_type]
            except KeyError:
                raise ValueError("Unsupported serializer '%s'" % ser_type)
            opts = msg.pop('opts', None)
            
            logger.debug("RPC recv '%s' from %s [req_id=%s]", action, caller.decode(), req_id)
            logger.debug("    => %s", msg)
            if opts == b'':
                opts = None
            else:
                opts = serializer.loads(opts, server=self, proxy_opts={})
            logger.debug("    => opts: %s", opts)
            
            result = self.process_action(action, opts, return_type, caller)
            exc = None
        except:
            exc = sys.exc_info()

        # Send result or error back to client
        if req_id >= 0:
            if exc is None:
                #print "returnValue:", returnValue, result
                if return_type == 'auto':
                    result = self.auto_proxy(result, self.serialize_types)
                elif return_type == 'proxy':
                    result = self.get_proxy(result)
                
                try:
                    self._send_result(caller, req_id, rval=result)
                except:
                    logger.warning("    => Failed to send result for %d", req_id) 
                    exc = sys.exc_info()
                    self._send_error(caller, req_id, exc)
            else:
                logger.warning("    => returning exception for %d: %s", req_id, exc) 
                self._send_error(caller, req_id, exc)
                    
        elif exc is not None:
            # An exception occurred, but client did not request a response.
            # Instead we will dump the exception here.
            sys.excepthook(*exc)
            
        if action == 'close':
            self._final_close()
    
    def _send_error(self, caller, req_id, exc):
        exc_str = ["Error while processing request %s [%d]: " % (caller.decode(), req_id)]
        exc_str += traceback.format_stack()
        exc_str += [" < exception caught here >\n"]
        exc_str += traceback.format_exception(*exc)
        self._send_result(caller, req_id, error=(exc[0].__name__, exc_str))
    
    def _send_result(self, caller, req_id, rval=None, error=None):
        result = {'action': 'return', 'req_id': req_id,
                  'rval': rval, 'error': error}
        logger.info("RPC send result to %s [rpc_id=%s]", caller.decode(), result['req_id'])
        logger.debug("    => %s", result)
        
        # Select the correct serializer for this client
        serializer = self._serializers[self._clients[caller]]
        
        # Serialize and return the result
        data = serializer.dumps(result, server=self, serialize_types=self.serialize_types)
        self._socket.send_multipart([caller, data])

    def process_action(self, action, opts, return_type, caller):
        """Invoke a single action and return the result.
        """
        if action == 'call_obj':
            obj = opts['obj']
            fnargs = opts.get('args', ())
            fnkwds = opts.get('kwargs', {})

            if len(fnkwds) == 0:  ## need to do this because some functions do not allow keyword arguments.
                try:
                    result = obj(*fnargs)
                except:
                    logger.warning("Failed to call object %s: %d, %s", obj, len(fnargs), fnargs[1:])
                    raise
            else:
                result = obj(*fnargs, **fnkwds)
            #logger.debug("    => call_obj result: %r", result)
        elif action == 'get_obj':
            result = opts['obj']
        elif action == 'delete':
            proxy_ref = self._proxy_refs[opts['obj_id']]
            proxy_ref[1].remove(opts['ref_id'])
            if len(proxy_ref[1]) == 0:
                del self._proxy_refs[opts['obj_id']]
                del self._proxy_id_map[id(proxy_ref[0])]
            result = None
        elif action =='get_item':
            result = self[opts['name']]
        elif action =='set_item':
            self[opts['name']] = opts['obj']
            result = None
        elif action == 'import':
            name = opts['module']
            fromlist = opts.get('fromlist', [])
            mod = builtins.__import__(name, fromlist=fromlist)

            if len(fromlist) == 0:
                parts = name.lstrip('.').split('.')
                result = mod
                for part in parts[1:]:
                    result = getattr(result, part)
            else:
                result = map(mod.__getattr__, fromlist)
        elif action == 'ping':
            result = 'pong'
        elif action == 'close':
            result = self._perform_close_action(caller)
        else:
            raise ValueError(f"Invalid RPC action '{action}'")

        return result

    def _perform_close_action(self, caller):
        logger.warning(f"RPC server closing {os.getpid()}: {self.address.decode()}")
        self._closed = True
        # Send a disconnect message to all known clients
        data = {}
        for client, ser_type in self._clients.items():
            if client == caller:
                # We will send an actual return value to confirm closure
                # to the caller.
                continue

            # Select or generate the disconnect message that was serialized
            # correctly for this client.
            if ser_type not in data:
                ser = self._serializers[ser_type]
                data[ser_type] = ser.dumps({'action': 'disconnect'}, server=None, serialize_types=None)
            data_str = data[ser_type]

            # Send disconnect message.
            logger.debug("RPC server sending disconnect message to %r", client)
            self._socket.send_multipart([client, data_str])

        RPCServer.unregister_server(self)
        return True

    def _atexit(self):
        # Process is exiting; do any last-minute cleanup if necessary.
        if self._closed is not True:
            logger.warning("RPCServer exiting without close()!")
            self.close()

    def close(self):
        """Ask the server to close.
        
        This method is thread-safe.
        """
        from .client import RPCClient
        cli = RPCClient.get_client(self.address)
        if cli is None:
            self.process_action('close', None, None, None)
        else:
            cli.close_server(sync='sync')

    def _final_close(self):
        # Called after the server has closed and sent its disconnect messages.
        self._socket.close()

    def running(self):
        """Boolean indicating whether the server is still running.
        """
        return self._closed is False
    
    def run_forever(self):
        """Read and process RPC requests until the server is asked to close.
        """
        name = f'{log.get_host_name()}.{log.get_process_name()}.{log.get_thread_name()}'

        logger.info("RPC start server loop: %s@%s", name, self.address.decode())
        RPCServer.register_server(self)
        while self.running():
            name, msg = self._read_one(self._socket)
            self._process_one(name, msg)

<<<<<<< HEAD
=======
    def run_in_thread(self):
        """Call run_forever in a new thread.
        """
        self._run_thread = threading.Thread(target=self.run_forever, daemon=True)
        self._run_thread.start()
            
>>>>>>> 0086cefc
    def run_lazy(self):
        """Register this server as being active for the current thread, but do
        not actually begin processing requests.
        
        RPCClients in the same thread will allow the server to process requests
        while they are waiting for responses. This can prevent deadlocks that
        occur when 
        
        This can also be used to allow the user to manually process requests.
        """
        name = ('%s.%s.%s' % (log.get_host_name(), log.get_process_name(), 
                              log.get_thread_name()))
        logger.info("RPC lazy-start server: %s@%s", name, self.address.decode())
        RPCServer.register_server(self)

    def auto_proxy(self, obj, no_proxy_types):
        ## Return object wrapped in LocalObjectProxy _unless_ its type is in noProxyTypes.
        for typ in no_proxy_types:
            if isinstance(obj, typ):
                return obj
        return self.get_proxy(obj)
    
    def start_timer(self, callback, interval, **kwds):
        """Start a timer that invokes *callback* at regular intervals.
        
        Parameters
        ----------
        callback : callable
            Callable object to invoke. This must either be an ObjectProxy or
            an object that is safe to call from the server's thread.
        interval : float
            Minimum time to wait between callback invocations (start to start).
        """
        kwds.setdefault('start', True)
        if not isinstance(callback, ObjectProxy):
            callback = self.get_proxy(callback)
        return Timer(callback, interval, **kwds)<|MERGE_RESOLUTION|>--- conflicted
+++ resolved
@@ -37,7 +37,7 @@
     * **Qt event loop**: use :class:`QtRPCServer`. In this mode, messages are polled in 
       a separate thread, but then sent to the Qt event loop by signal and
       processed there. The server is registered as running in the Qt thread.
-    
+
     Parameters
     ----------
     address : URL
@@ -161,7 +161,7 @@
         # Id of thread that this server is registered to
         self._thread = None
         self._run_thread = None
-        
+
         # Objects that may be retrieved by name using client['obj_name']
         self._namespace = {'self': self}
         
@@ -457,15 +457,12 @@
             name, msg = self._read_one(self._socket)
             self._process_one(name, msg)
 
-<<<<<<< HEAD
-=======
     def run_in_thread(self):
         """Call run_forever in a new thread.
         """
         self._run_thread = threading.Thread(target=self.run_forever, daemon=True)
         self._run_thread.start()
-            
->>>>>>> 0086cefc
+
     def run_lazy(self):
         """Register this server as being active for the current thread, but do
         not actually begin processing requests.
