# -*- coding: utf-8 -*-
# Copyright (c) 2016, French National Center for Scientific Research (CNRS)
# Distributed under the (new) BSD License. See LICENSE for more info.

import logging
import sys
import threading
import time
import atexit
import traceback

from .remote import get_host_name, get_process_name, get_thread_name


try:
    import colorama
    HAVE_COLORAMA = True
    _ints = [colorama.Style.NORMAL, colorama.Style.BRIGHT, colorama.Style.DIM]
    _fcolors = [colorama.Fore.WHITE, colorama.Fore.GREEN, colorama.Fore.RED,
                colorama.Fore.CYAN, colorama.Fore.YELLOW, colorama.Fore.BLUE,
                colorama.Fore.MAGENTA]
    _bcolors = [colorama.Back.WHITE, colorama.Back.GREEN, colorama.Back.RED,
                colorama.Back.CYAN, colorama.Back.YELLOW, colorama.Back.BLUE,
                colorama.Back.MAGENTA]
    _thread_color_list = [i+c for i in _ints for c in _fcolors[1:]]  # skip white
    
    _level_color_map = {
        0: colorama.Style.DIM + colorama.Fore.WHITE,
        logging.DEBUG: colorama.Style.DIM + colorama.Fore.WHITE,
        logging.INFO: colorama.Style.BRIGHT + colorama.Fore.WHITE,
        logging.WARNING: colorama.Style.BRIGHT + colorama.Fore.YELLOW,
        logging.ERROR: colorama.Style.BRIGHT + colorama.Fore.RED,
        logging.CRITICAL: colorama.Back.RED,
    }    
except ImportError:
    HAVE_COLORAMA = False
    

class RPCLogHandler(logging.StreamHandler):
    """StreamHandler that sorts incoming log records by their creation time
    and writes to stderr. Messages are also colored by their log level and
    the host/process/thread that created the record.
    
    Credit: https://gist.github.com/kergoth/813057
    
    Parameters
    ----------
    stream : file-like
        The stream to which messages should be sent. The default is sys.stderr.
    """
    thread_headers = {}

    def __init__(self, stream=sys.stderr):
        if HAVE_COLORAMA:
            logging.StreamHandler.__init__(self, colorama.AnsiToWin32(stream).stream)
        else:
            logging.StreamHandler.__init__(self, stream)
        
        # Hold log records for 0.5 sec before printing them to allow sorting
        # by creation time.
        self.delay = 0.2
        self.record_lock = threading.Lock()
        self.records = []
        self.thread = threading.Thread(target=self.poll_records, daemon=True, name='teleprox_RPCLogHandler')
        self.thread.start()
        atexit.register(self.flush_records)

    @property
    def is_tty(self):
        isatty = getattr(self.stream, 'isatty', None)
        return isatty and isatty()

    def emit(self, record):
        # send record to sorting thread
        with self.record_lock:
            self.records.append(record)
            self.records.sort(key=lambda rec: rec.created)

    def poll_records(self):
        while True:
            # collect all records more than 0.5 sec old
            limit = time.time() - self.delay
            recs = []
            with self.record_lock:
                while len(self.records) > 0 and self.records[0].created < limit:
                    recs.append(self.records.pop(0))
                    
            # emit records or sleep
            if len(recs) > 0:
                for rec in recs:
                    logging.StreamHandler.emit(self, rec)
            else:
                time.sleep(0.2)

    def format(self, record):
        header = self.get_thread_header(record)

        message = logging.StreamHandler.format(self, record)
        if HAVE_COLORAMA:
            ind = record.levelno // 10 * 10  # decrease to multiple of 10
            message = _level_color_map[ind] + message + colorama.Style.RESET_ALL

        return f'{header} {message}'

    def get_thread_header(self, record):
        hid = getattr(record, 'hostName', get_host_name())
        pid = getattr(record, 'processName', get_process_name())
        tid = getattr(record, 'threadName', get_thread_name(record.thread))
        key = (hid, pid, tid)
        header = self.thread_headers.get(key)
        if header is None:
            header = f'[{hid}:{pid}:{tid}]'
            if HAVE_COLORAMA:
                color = _thread_color_list[len(self.thread_headers) % len(_thread_color_list)]
                header = color + header + colorama.Style.RESET_ALL
            self.thread_headers[key] = header
        return header

<<<<<<< HEAD
    def colorize(self, message, record):
        if not HAVE_COLORAMA:
            return message
        
        try:
            tid = threading.current_thread().ident
            color = RPCLogHandler.thread_colors.get(tid, None)
            if color is None:
                ind = len(RPCLogHandler.thread_colors) % len(_thread_color_list)
                ind = ind//10*10  # decrease to multiple of 10
                color = _thread_color_list[ind]
                RPCLogHandler.thread_colors[tid] = color
            return (color + message + colorama.Style.RESET_ALL)
        except KeyError:
            return message

=======
>>>>>>> 0086cefc
    def flush_records(self):
        with self.record_lock:
            recs = self.records[:]
            self.records = []
        for rec in recs:
            logging.StreamHandler.emit(self, rec)


_sys_excepthook = None
_threading_excepthook = None


def _log_unhandled_exception(exc, val, tb):
    exc_str = traceback.format_stack()
    exc_str += [" < exception caught here >\n"]
    exc_str += traceback.format_exception(exc, val, tb)[1:]
<<<<<<< HEAD
    exc_str = ''.join([f'    {line}' for line in exc_str])
    logging.getLogger().warning(f"Unhandled exception:\n{exc_str}")
=======
    exc_str = ''.join(['    ' + line for line in exc_str])
    logging.getLogger().warning("Unhandled exception:\n%s", exc_str)

def _log_unhandled_exc_from_thread(args):
    _log_unhandled_exception(args.exc_type, args.exc_value, args.exc_traceback)
>>>>>>> 0086cefc


def log_exceptions():
    """Install a hook that creates log messages from unhandled exceptions.
    """
    global _sys_excepthook, _threading_excepthook
    if sys.excepthook is not _log_unhandled_exception:
        _sys_excepthook = sys.excepthook
        sys.excepthook = _log_unhandled_exception    
    if threading.excepthook is not _log_unhandled_exc_from_thread:
        _threading_excepthook = threading.excepthook
        threading.excepthook = _log_unhandled_exc_from_thread<|MERGE_RESOLUTION|>--- conflicted
+++ resolved
@@ -116,25 +116,6 @@
             self.thread_headers[key] = header
         return header
 
-<<<<<<< HEAD
-    def colorize(self, message, record):
-        if not HAVE_COLORAMA:
-            return message
-        
-        try:
-            tid = threading.current_thread().ident
-            color = RPCLogHandler.thread_colors.get(tid, None)
-            if color is None:
-                ind = len(RPCLogHandler.thread_colors) % len(_thread_color_list)
-                ind = ind//10*10  # decrease to multiple of 10
-                color = _thread_color_list[ind]
-                RPCLogHandler.thread_colors[tid] = color
-            return (color + message + colorama.Style.RESET_ALL)
-        except KeyError:
-            return message
-
-=======
->>>>>>> 0086cefc
     def flush_records(self):
         with self.record_lock:
             recs = self.records[:]
@@ -151,16 +132,11 @@
     exc_str = traceback.format_stack()
     exc_str += [" < exception caught here >\n"]
     exc_str += traceback.format_exception(exc, val, tb)[1:]
-<<<<<<< HEAD
-    exc_str = ''.join([f'    {line}' for line in exc_str])
-    logging.getLogger().warning(f"Unhandled exception:\n{exc_str}")
-=======
     exc_str = ''.join(['    ' + line for line in exc_str])
     logging.getLogger().warning("Unhandled exception:\n%s", exc_str)
 
 def _log_unhandled_exc_from_thread(args):
     _log_unhandled_exception(args.exc_type, args.exc_value, args.exc_traceback)
->>>>>>> 0086cefc
 
 
 def log_exceptions():
@@ -169,7 +145,7 @@
     global _sys_excepthook, _threading_excepthook
     if sys.excepthook is not _log_unhandled_exception:
         _sys_excepthook = sys.excepthook
-        sys.excepthook = _log_unhandled_exception    
+        sys.excepthook = _log_unhandled_exception
     if threading.excepthook is not _log_unhandled_exc_from_thread:
         _threading_excepthook = threading.excepthook
         threading.excepthook = _log_unhandled_exc_from_thread