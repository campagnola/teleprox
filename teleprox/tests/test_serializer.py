# -*- coding: utf-8 -*-
# Copyright (c) 2016, French National Center for Scientific Research (CNRS)
# Distributed under the (new) BSD License. See LICENSE for more info.

import numpy as np
import datetime
import pytest

from teleprox.serializer import JsonSerializer, MsgpackSerializer, HAVE_MSGPACK
from teleprox import ProcessSpawner

proc = ProcessSpawner()


class CustomType:
    def __init__(self):
        self.x = 1
        self.y = 'a'
    def __eq__(self, a):
        return type(a) == type(self) and a.x == self.x and a.y == self.y



test_data = {
    'int': 1,
    'float': 1.,
    'str': 'abc',
    'bytes': b'abc',
    'ndarray': np.arange(8).reshape(2, 4).astype('float64'),
    'datetime': datetime.datetime(2015, 1, 1, 12, 00, 00),
    'date': datetime.date(2015, 1, 1),
    #'tuple': (1,2),  # both msgpack and json return tuples as lists.
                      # see: https://github.com/msgpack/msgpack-python/issues/98
    'list': [1,2],
    'proxy': proc.client['self'],
    'custom': CustomType(),
}


<<<<<<< HEAD
@pytest.mark.skip
def test_pickle():
    check_serializer(PickleSerializer())

=======
>>>>>>> 62050824
@pytest.mark.skipif(not HAVE_MSGPACK, reason='msgpack not available')
def test_msgpack():
    check_serializer(MsgpackSerializer())

def test_json():
    check_serializer(JsonSerializer())


def check_serializer(serializer):
<<<<<<< HEAD
    s = serializer.dumps(test_data, None, None)
    d2 = serializer.loads(s, None, None)
=======
    s = serializer.dumps(test_data, server=None, serialize_types=None)
    d2 = serializer.loads(s, server=None, proxy_opts=None)
>>>>>>> 62050824
    for k in test_data:
        v1 = test_data[k]
        v2 = d2[k]
        assert type(v1) is type(v2)
        if k == 'ndarray':
            assert np.all(v1 == v2)
        else:
            assert v1 == v2


if __name__ == '__main__':
    test_msgpack()
    test_json()<|MERGE_RESOLUTION|>--- conflicted
+++ resolved
@@ -37,13 +37,10 @@
 }
 
 
-<<<<<<< HEAD
 @pytest.mark.skip
 def test_pickle():
     check_serializer(PickleSerializer())
 
-=======
->>>>>>> 62050824
 @pytest.mark.skipif(not HAVE_MSGPACK, reason='msgpack not available')
 def test_msgpack():
     check_serializer(MsgpackSerializer())
@@ -53,13 +50,8 @@
 
 
 def check_serializer(serializer):
-<<<<<<< HEAD
-    s = serializer.dumps(test_data, None, None)
-    d2 = serializer.loads(s, None, None)
-=======
     s = serializer.dumps(test_data, server=None, serialize_types=None)
     d2 = serializer.loads(s, server=None, proxy_opts=None)
->>>>>>> 62050824
     for k in test_data:
         v1 = test_data[k]
         v2 = d2[k]
