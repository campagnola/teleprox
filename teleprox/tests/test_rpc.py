--- conflicted
+++ resolved
@@ -420,7 +420,6 @@
         'test_callback_proc_with_server', local_server="threaded"
     )
 
-<<<<<<< HEAD
     # Define a simple class that can accept and invoke callbacks
     threading = proc_with_server.client._import("threading")
     queue = proc_with_server.client._import("queue")
@@ -463,14 +462,6 @@
 
     def stop(self):
         self._cb_queue.put((None, None))
-=======
-    # Test with built-in functions now that we have a local server
-    builtins_with_server = proc_with_server.client._import('builtins')
-    callback_result.clear()
-    result = builtins_with_server.list(builtins_with_server.map(local_server.get_proxy(my_callback), ["builtin1", "builtin2"]))
-    assert result == ["callback_response", "callback_response"]
-    assert callback_result == ["callback received: builtin1", "callback received: builtin2"]
->>>>>>> 41eb5844
 
 __main__.CallbackTester = CallbackTester
     """,
@@ -478,7 +469,6 @@
     )
     tester_with_server = proc_with_server.client._import("__main__").CallbackTester()
 
-<<<<<<< HEAD
     try:
         # Reset callback result
         callback_result.clear()
@@ -509,8 +499,6 @@
         # tester_with_server.stop()
         proc_with_server.kill()
 
-=======
->>>>>>> 41eb5844
 
 if __name__ == '__main__':
     # ~ test_rpc()
